/*
	sim_irq.h

	Copyright 2008, 2009 Michel Pollet <buserror@gmail.com>

 	This file is part of simavr.

	simavr is free software: you can redistribute it and/or modify
	it under the terms of the GNU General Public License as published by
	the Free Software Foundation, either version 3 of the License, or
	(at your option) any later version.

	simavr is distributed in the hope that it will be useful,
	but WITHOUT ANY WARRANTY; without even the implied warranty of
	MERCHANTABILITY or FITNESS FOR A PARTICULAR PURPOSE.  See the
	GNU General Public License for more details.

	You should have received a copy of the GNU General Public License
	along with simavr.  If not, see <http://www.gnu.org/licenses/>.
 */

#ifndef __SIM_IRQ_H__
#define __SIM_IRQ_H__

#include <stdint.h>

#ifdef __cplusplus
extern "C" {
#endif

/*
 * Internal IRQ system
 *
 * This subsystem allows any piece of code to "register" a hook to be called when an IRQ is
 * raised. The IRQ definition is up to the module defining it, for example a IOPORT pin change
 * might be an IRQ in which case any piece of code can be notified when a pin has changed state
 *
 * The notify hooks are chained, and duplicates are filtered out so you can't register a
 * notify hook twice on one particular IRQ
 *
 * IRQ calling order is not defined, so don't rely on it.
 *
 * IRQ hook needs to be registered in reset() handlers, ie after all modules init() bits
 * have been called, to prevent race condition of the initialization order.
 */
struct avr_irq_t;

typedef void (*avr_irq_notify_t)(
		struct avr_irq_t * irq,
		uint32_t value,
		void * param);

enum {
	IRQ_FLAG_NOT		= (1 << 0),	//!< change polarity of the IRQ
	IRQ_FLAG_FILTERED	= (1 << 1),	//!< do not "notify" if "value" is the same as previous raise
	IRQ_FLAG_ALLOC		= (1 << 2), //!< this irq structure was malloced via avr_alloc_irq
	IRQ_FLAG_INIT		= (1 << 3), //!< this irq hasn't been used yet
<<<<<<< HEAD
	IRQ_FLAG_USER		= (1 << 4), //!< Can be used by irq users
=======
	IRQ_FLAG_FLOATING	= (1 << 4), //!< this 'pin'/signal is floating
>>>>>>> e6eb9383
};

/*
 * IRQ Pool structure
 */
typedef struct avr_irq_pool_t {
	int count;						//!< number of irqs living in the pool
	struct avr_irq_t ** irq;		//!< irqs belonging in this pool
} avr_irq_pool_t;

/*!
 * Public IRQ structure
 */
typedef struct avr_irq_t {
<<<<<<< HEAD
	struct avr_irq_pool_t *	pool;	// TODO: migration in progress
=======
	struct avr_irq_pool_t *	pool;
>>>>>>> e6eb9383
	const char * 		name;
	uint32_t			irq;		//!< any value the user needs
	uint32_t			value;		//!< current value
	uint8_t				flags;		//!< IRQ_* flags
	struct avr_irq_hook_t * hook;	//!< list of hooks to be notified
} avr_irq_t;

//! allocates 'count' IRQs, initializes their "irq" starting from 'base' and increment
avr_irq_t *
avr_alloc_irq(
		avr_irq_pool_t * pool,
		uint32_t base,
		uint32_t count,
		const char ** names /* optional */);
void
avr_free_irq(
		avr_irq_t * irq,
		uint32_t count);

//! init 'count' IRQs, initializes their "irq" starting from 'base' and increment
void
avr_init_irq(
		avr_irq_pool_t * pool,
		avr_irq_t * irq,
		uint32_t base,
		uint32_t count,
		const char ** names /* optional */);
//! Returns the current IRQ flags
uint8_t
avr_irq_get_flags(
		avr_irq_t * irq );
//! Sets this irq's flags
void
avr_irq_set_flags(
		avr_irq_t * irq,
		uint8_t flags );
//! 'raise' an IRQ. Ie call their 'hooks', and raise any chained IRQs, and set the new 'value'
void
avr_raise_irq(
		avr_irq_t * irq,
		uint32_t value);
//! Same as avr_raise_irq(), but also allow setting the float status
void
avr_raise_irq_float(
		avr_irq_t * irq,
		uint32_t value,
		int floating);
//! this connects a "source" IRQ to a "destination" IRQ
void
avr_connect_irq(
		avr_irq_t * src,
		avr_irq_t * dst);
void
avr_unconnect_irq(
		avr_irq_t * src,
		avr_irq_t * dst);

//! register a notification 'hook' for 'irq' -- 'param' is anything that your want passed back as argument
void
avr_irq_register_notify(
		avr_irq_t * irq,
		avr_irq_notify_t notify,
		void * param);

void
avr_irq_unregister_notify(
		avr_irq_t * irq,
		avr_irq_notify_t notify,
		void * param);

#ifdef __cplusplus
};
#endif

#endif /* __SIM_IRQ_H__ */<|MERGE_RESOLUTION|>--- conflicted
+++ resolved
@@ -50,16 +50,14 @@
 		uint32_t value,
 		void * param);
 
+
 enum {
 	IRQ_FLAG_NOT		= (1 << 0),	//!< change polarity of the IRQ
 	IRQ_FLAG_FILTERED	= (1 << 1),	//!< do not "notify" if "value" is the same as previous raise
 	IRQ_FLAG_ALLOC		= (1 << 2), //!< this irq structure was malloced via avr_alloc_irq
 	IRQ_FLAG_INIT		= (1 << 3), //!< this irq hasn't been used yet
-<<<<<<< HEAD
-	IRQ_FLAG_USER		= (1 << 4), //!< Can be used by irq users
-=======
 	IRQ_FLAG_FLOATING	= (1 << 4), //!< this 'pin'/signal is floating
->>>>>>> e6eb9383
+	IRQ_FLAG_USER		= (1 << 5), //!< Can be used by irq users
 };
 
 /*
@@ -74,11 +72,7 @@
  * Public IRQ structure
  */
 typedef struct avr_irq_t {
-<<<<<<< HEAD
-	struct avr_irq_pool_t *	pool;	// TODO: migration in progress
-=======
 	struct avr_irq_pool_t *	pool;
->>>>>>> e6eb9383
 	const char * 		name;
 	uint32_t			irq;		//!< any value the user needs
 	uint32_t			value;		//!< current value
